import Head from "next/head";
import { ReactElement } from "react";
import Layout from "../components/layout";
import Link from "next/link";
import type { NextPageWithLayout } from "./_app";
import {
  CheckBadgeIcon,
  DocumentIcon,
  ExclamationTriangleIcon,
  UsersIcon,
} from "@heroicons/react/24/outline";
import { uploadDocument } from "@documenso/features";
import {
  DocumentStatus,
  SendStatus,
  SigningStatus,
  Document as PrismaDocument,
} from "@prisma/client";
import { getUserFromToken } from "@documenso/lib/server";
import { getDocumentsForUserFromToken } from "@documenso/lib/query";
import { truncate } from "fs";
import { Tooltip as ReactTooltip } from "react-tooltip";

type FormValues = {
  document: File;
};

const DashboardPage: NextPageWithLayout = (props: any) => {
  const stats = [
    {
      name: "Draft",
      stat: "0",
      icon: DocumentIcon,
      link: "/documents?filter=DRAFT",
    },
    {
      name: "Waiting for others",
      stat: "0",
      icon: UsersIcon,
      link: "/documents?filter=PENDING",
    },
    {
      name: "Completed",
      stat: "0",
      icon: CheckBadgeIcon,
      link: "/documents?filter=COMPLETED",
    },
  ];

  return (
    <>
      <Head>
        <title>Dashboard | Documenso</title>
      </Head>

      <div className="py-10 max-sm:px-4">
        <header>
          <h1 className="text-3xl font-bold leading-tight tracking-tight text-gray-900">
            Dashboard
          </h1>
        </header>
        <dl className="grid gap-5 mt-8 md:grid-cols-3 ">
          {stats.map((item) => (
            <Link href={item.link} key={item.name}>
              <div className="px-4 py-3 overflow-hidden bg-white rounded-lg shadow md:p-6 sm:py-5">
                <dt className="text-sm font-medium text-gray-500 truncate ">
                  <item.icon
                    className="flex-shrink-0 inline w-5 h-5 mr-3 text-neon sm:w-6 sm:h-6"
                    aria-hidden="true"
                  ></item.icon>
                  {item.name}
                </dt>
                <dd className="mt-1 text-2xl font-semibold tracking-tight text-gray-900 sm:text-3xl">
                  {getStat(item.name, props)}
                </dd>
              </div>
            </Link>
          ))}
        </dl>
        <div className="mt-12">
          <input
            id="fileUploadHelper"
            type="file"
            accept="application/pdf"
            onChange={(event: any) => {
              uploadDocument(event);
            }}
            hidden
          />
        </div>
        <div
          onClick={() => {
            document?.getElementById("fileUploadHelper")?.click();
          }}
          className="relative block w-full p-12 text-center border-2 border-gray-300 border-dashed rounded-lg cursor-pointer hover:border-neon focus:outline-none focus:ring-2 focus:ring-indigo-500 focus:ring-offset-2"
        >
          <svg
            className="w-12 h-12 mx-auto text-gray-400"
            stroke="currentColor"
            fill="none"
            viewBox="0 00 20 25"
            aria-hidden="true"
          >
            <path
              strokeLinecap="round"
              strokeLinejoin="round"
              d="M19.5 14.25v-2.625a3.375 3.375 0 00-3.375-3.375h-1.5A1.125 1.125 0 0113.5 7.125v-1.5a3.375 3.375 0 00-3.375-3.375H8.25m3.75 9v6m3-3H9m1.5-12H5.625c-.621 0-1.125.504-1.125 1.125v17.25c0 .621.504 1.125 1.125 1.125h12.75c.621 0 1.125-.504 1.125-1.125V11.25a9 9 0 00-9-9z"
            />
          </svg>

<<<<<<< HEAD
          <span className="block mt-2 text-sm font-medium text-neon">
            Add a new PDF document
=======
          <span
            id="add_document"
            className="mt-2 block text-sm font-medium text-neon"
          >
            Add a new PDF document.
>>>>>>> 2d0fb287
          </span>
        </div>
        <ReactTooltip
          anchorId="add_document"
          place="bottom"
          content="No preparation needed. Any PDF will do."
        />
      </div>
    </>
  );
};

DashboardPage.getLayout = function getLayout(page: ReactElement) {
  return <Layout>{page}</Layout>;
};

function getStat(name: string, props: any) {
  if (name === "Draft") return props.dashboard.drafts;
  if (name === "Waiting for others") return props.dashboard.waiting;
  if (name === "Completed") return props.dashboard.completed;
  return 0;
}

export async function getServerSideProps(context: any) {
  const user = await getUserFromToken(context.req, context.res);
  if (!user)
    return {
      redirect: {
        destination: "/login",
        permanent: false,
      },
    };

  const documents: any[] = await getDocumentsForUserFromToken(context);

  const drafts: PrismaDocument[] = documents.filter(
    (d) => d.status === DocumentStatus.DRAFT
  );

  const waiting: any[] = documents.filter(
    (e) =>
      e.Recipient.length > 0 &&
      e.Recipient.some((r: any) => r.sendStatus === SendStatus.SENT) &&
      e.Recipient.some((r: any) => r.signingStatus === SigningStatus.NOT_SIGNED)
  );

  const completed: PrismaDocument[] = documents.filter(
    (d) => d.status === DocumentStatus.COMPLETED
  );

  return {
    props: {
      dashboard: {
        drafts: drafts.length,
        waiting: waiting.length,
        completed: completed.length,
      },
    },
  };
}

export default DashboardPage;<|MERGE_RESOLUTION|>--- conflicted
+++ resolved
@@ -107,17 +107,11 @@
               d="M19.5 14.25v-2.625a3.375 3.375 0 00-3.375-3.375h-1.5A1.125 1.125 0 0113.5 7.125v-1.5a3.375 3.375 0 00-3.375-3.375H8.25m3.75 9v6m3-3H9m1.5-12H5.625c-.621 0-1.125.504-1.125 1.125v17.25c0 .621.504 1.125 1.125 1.125h12.75c.621 0 1.125-.504 1.125-1.125V11.25a9 9 0 00-9-9z"
             />
           </svg>
-
-<<<<<<< HEAD
-          <span className="block mt-2 text-sm font-medium text-neon">
-            Add a new PDF document
-=======
           <span
             id="add_document"
             className="mt-2 block text-sm font-medium text-neon"
           >
             Add a new PDF document.
->>>>>>> 2d0fb287
           </span>
         </div>
         <ReactTooltip
