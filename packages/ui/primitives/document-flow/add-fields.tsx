--- conflicted
+++ resolved
@@ -53,11 +53,8 @@
   recipients: Recipient[];
   fields: Field[];
   onSubmit: (_data: TAddFieldsFormSchema) => void;
-<<<<<<< HEAD
   canGoBack?: boolean;
-=======
   isDocumentPdfLoaded: boolean;
->>>>>>> 3e304b37
 };
 
 export const AddFieldsFormPartial = ({
@@ -66,11 +63,8 @@
   recipients,
   fields,
   onSubmit,
-<<<<<<< HEAD
   canGoBack = false,
-=======
   isDocumentPdfLoaded,
->>>>>>> 3e304b37
 }: AddFieldsFormProps) => {
   const { isWithinPageBounds, getFieldPosition, getPage } = useDocumentElement();
   const { currentStep, totalSteps, previousStep } = useStep();
